"""
Objects used to store and manage metabolomics data

Objects
-------

- DataContainer: Stores metabolomics data.

Exceptions
----------

- BatchInformationError
- RunOrderError
- ClassNameError
- EmptyDataContainerError

Usage
-----

DataContainers can be created in two different ways other than using the
constructor:

- Using the functions in the fileio module to read data processed with a third
  party software (XCMS, MZMine2, etc...)
- Performing Feature correspondence algorithm on features detected from raw
  data (not implemented yet...)

"""

from . import utils
from . import validation
from . import fileio
from . import _batch_corrector
from ._names import *
from . import _constants as c
import numpy as np
import pandas as pd
from sklearn.decomposition import PCA
from typing import Dict, List, Optional, Iterable, Union, BinaryIO, TextIO
import bokeh.plotting
import pickle
import json
from bokeh.palettes import Category10
from bokeh.models import ColumnDataSource
from bokeh.transform import factor_cmap
from bokeh.models import LabelSet
import seaborn as sns


class DataContainer(object):
    """
    Container object that stores processed metabolomics data.

    The data is separated in three attributes: data_matrix, sample_metadata and
    feature_metadata. Each one is a pandas DataFrame. DataContainers can be
    created, apart from using the constructor, importing data in common formats
    (such as: XCMS, MZMine2, Progenesis, etc..) static methods.

    Attributes
    ----------
    data_matrix : DataFrame.
        feature values for each sample. Data is organized in a "tidy" way:
        each row is an observation, each column is a feature. dtype must
        be a float and all values should be non-negative, but NANs are fine.
    sample_metadata : DataFrame.
        Metadata associated to each sample (eg: sample class). Has the same
        index as the data_matrix. `class` (standing for sample class) is a
        required column. Analytical batch and run order information can be
        included under the `batch` and `order` columns. Both must be integer
        numbers, and the run order must be unique for each sample. If the
        run order is specified in a per-batch fashion, the values will be
        converted to a unique value.
    feature_metadata : DataFrame.
        Metadata associated to each feature (eg: mass to charge ratio (mz),
        retention time (rt), etc...). The index is equal to the `data_matrix`
        column. "mz" and "rt" are required columns.
    mapping : dictionary of sample types to a list of sample classes.
        Maps sample types to sample classes. valid samples types are `qc`,
        `blank`, `sample` or `suitability`. values are list of sample classes.
        Mapping is used by Processor objects to define a default behaviour. For
        example, when using a BlankCorrector, the blank contribution to each
        feature is estimated using the sample classes that are values of the
        `blank` sample type.
    metrics : methods to compute common feature metrics.
    plot : methods to plot features.
    preprocess : methods to perform common preprocessing tasks.
    id
    batch
    order

    Methods
    -------
    remove(remove, axis) : Remove samples/features from the DataContainer.
    reset(reset_mapping=True) : Reset the DataContainer, ie: recover removed
    samples/features, transformed values.
    is_valid_class_name(value) : checks if a class is present in the
    DataContainer
    diagnose() : creates a dictionary with information about the status of the
    DataContainer. Used by Processor objects as a validity check.
    select_features(mz, rt, mz_tol=0.01, rt_tol=5) : Search features within
    a m/z and rt tolerance.
    set_default_order() : Assigns a default run order of the samples assuming
    that the data matrix is sorted by run order already.
    sort(field, axis) : sort features/samples using metadata information.
    save(filename) : save the DataContainer as a pickle.

    See Also
    --------
    from_progenesis
    from_pickle
    MetricMethods
    PlotMethods
    PreprocessMethods

    """

    def __init__(
        self,
        data_matrix: pd.DataFrame,
        feature_metadata: pd.DataFrame,
        sample_metadata: pd.DataFrame,
        mapping: Optional[dict] = None,
        plot_mode: str = "bokeh",
    ):

        """
        See help(DataContainer) for more details

        Parameters
        ----------
        data_matrix : pandas.DataFrame.
            Feature values for each measured sample. Each row is a sample and
            each column is a feature.
        sample_metadata : pandas.DataFrame.
            Metadata for each sample. class is a required column.
        feature_metadata : pandas.DataFrame.
            DataFrame with features names as indices. mz and rt are required
            columns.
        mapping : dict or None
            if dict, set each sample class to sample type.
        plot_mode : {"seaborn", "bokeh"}
            The package used to generate plots with the plot methods

        """
        validation.validate_data_container(
            data_matrix, feature_metadata, sample_metadata
        )

        # sort columns and indices of each DataFrame
        data_matrix = data_matrix.sort_index()
        data_matrix = data_matrix.reindex(sorted(data_matrix.columns), axis=1)
        sample_metadata = sample_metadata.sort_index()
        sample_metadata = sample_metadata.reindex(
            sorted(sample_metadata.columns), axis=1
        )
        feature_metadata = feature_metadata.sort_index()
        feature_metadata = feature_metadata.reindex(
            sorted(feature_metadata.columns), axis=1
        )

        # check and convert order and batch information
        try:
            order = sample_metadata.pop(_sample_order)
            try:
                batch = sample_metadata.pop(_sample_batch)
            except KeyError:
                batch = pd.Series(data=np.ones_like(order.values), index=order.index)
            order = _convert_to_interbatch_order(order, batch)
            sample_metadata[_sample_order] = order
            sample_metadata[_sample_batch] = batch
        except KeyError:
            pass

        # values are copied to prevent that modifications on the original
        # objects affect the DataContainer attributes
        self.data_matrix = data_matrix.copy()
        self.feature_metadata = feature_metadata.copy()
        self.sample_metadata = sample_metadata.copy()
        self._sample_mask = data_matrix.index.copy()
        self._feature_mask = data_matrix.columns.copy()
        self.mapping = mapping
        self.id = data_matrix.index
        self.plot = None

        # copy back up data for resetting
        self._original_data_matrix = self.data_matrix.copy()
        self._original_sample_metadata = self.sample_metadata.copy()
        self._original_feature_metadata = self.feature_metadata.copy()

        # adding methods
        self.metrics = MetricMethods(self)
        self.preprocess = PreprocessMethods(self)
        self.set_plot_mode(plot_mode)

    @property
    def data_matrix(self) -> pd.DataFrame:
        return self._data_matrix.loc[self._sample_mask, self._feature_mask]

    @data_matrix.setter
    def data_matrix(self, value: pd.DataFrame):
        self._data_matrix = value

    @property
    def feature_metadata(self) -> pd.DataFrame:
        return self._feature_metadata.loc[self._feature_mask, :]

    @feature_metadata.setter
    def feature_metadata(self, value: pd.DataFrame):
        self._feature_metadata = value

    @property
    def sample_metadata(self) -> pd.DataFrame:
        return self._sample_metadata.loc[self._sample_mask, :]

    @sample_metadata.setter
    def sample_metadata(self, value: pd.DataFrame):
        self._sample_metadata = value

    @property
    def mapping(self):
        return self._mapping

    @mapping.setter
    def mapping(self, mapping: dict):
        self._mapping = _make_empty_mapping()
        if mapping is not None:
            valid_samples = self.classes.unique()
            _validate_mapping(mapping, valid_samples)
            self._mapping.update(mapping)

    @property
    def id(self) -> pd.Series:
        """pd.Series[str] : name id of each sample."""
        return self._sample_metadata.loc[self._sample_mask, _sample_id]

    @id.setter
    def id(self, value: pd.Series):
        self._sample_metadata.loc[self._sample_mask, _sample_id] = value

    @property
    def classes(self) -> pd.Series:
        """pd.Series[str] : class of each sample."""
        return self._sample_metadata.loc[self._sample_mask, _sample_class]

    @classes.setter
    def classes(self, value: pd.Series):
        self._sample_metadata.loc[self._sample_mask, _sample_class] = value

    @property
    def batch(self) -> pd.Series:
        """pd.Series[int]. Analytical batch number"""
        try:
            return self._sample_metadata.loc[self._sample_mask, _sample_batch]
        except KeyError:
            raise BatchInformationError("No batch information available.")

    @batch.setter
    def batch(self, value: pd.Series):

        self._sample_metadata.loc[self._sample_mask, _sample_batch] = value.astype(int)

    @property
    def order(self) -> pd.Series:
        """
        pd.Series[int] : Run order in which samples were analyzed. It must be
        an unique integer for each sample.
        """
        try:
            return self._sample_metadata.loc[self._sample_mask, _sample_order]
        except KeyError:
            raise RunOrderError("No run order information available")

    @order.setter
    def order(self, value: pd.Series):
        if utils.is_unique(value):
            self._sample_metadata.loc[self._sample_mask, _sample_order] = value.astype(
                int
            )
        else:
            msg = "order values must be unique"
            raise ValueError(msg)

    @property
    def dilution(self) -> pd.Series:
        try:
            return self._sample_metadata.loc[self._sample_mask, _sample_dilution]
        except KeyError:
            msg = "No dilution information available."
            raise DilutionInformationError(msg)

    @dilution.setter
    def dilution(self, value):
        self._sample_metadata.loc[self._sample_mask, _sample_dilution] = value

    def is_valid_class_name(self, test_class: Union[str, List[str]]) -> bool:
        """
        Check if at least one sample class is`class_name`.

        Parameters
        ----------
        test_class : str or list[str]
            classes to search in the DataContainer.
        Returns
        -------
        is_valid : bool

        """
        valid_classes = self.classes.unique()
        if isinstance(test_class, str):
            return test_class in valid_classes
        else:
            for cl in test_class:
                if not (cl in valid_classes):
                    return False
            return True

    def remove(self, remove: Iterable[str], axis: str):
        """
        Remove selected features / samples

        Parameters
        ----------
        remove : Iterable[str]
            List of sample/feature names to remove.
        axis : {"features", "samples"}

        """

        if not self._is_valid(remove, axis):
            msg = "Some samples/features aren't in the DataContainer"
            raise ValueError(msg)

        if axis == "features":
            self._feature_mask = self._feature_mask.difference(remove)
        elif axis == "samples":
            self._sample_mask = self._sample_mask.difference(remove)

    def _is_valid(self, index: Iterable[str], axis: str) -> bool:
        """
        Check if all samples/features are present in the DataContainer.

        Parameters
        ----------
        index: list[str]
            List of feature/sample names to check.
        axis: {"samples", "features"}

        """
        ind = pd.Index(index)
        if axis == "features":
            return ind.isin(self.data_matrix.columns).all()
        elif axis == "samples":
            return ind.isin(self.data_matrix.index).all()
        else:
            msg = "axis must be `features` or `samples`."
            raise ValueError(msg)

    def diagnose(self) -> dict:
        """
        Check if DataContainer has information to perform several correction
        types

        Returns
        -------
        diagnostic : dict
            Each value is a bool indicating the status. `empty` is True if the
            size in at least one dimension of the data matrix is zero; "missing"
            is True if there are NANs in the data matrix;  "order" is True
            if there is run order information for the samples; "batch" is True
            if there is batch number information associated to the samples.

        """

        diagnostic = dict()
        diagnostic["empty"] = self.data_matrix.empty
        diagnostic["missing"] = self.data_matrix.isna().any().any()
        diagnostic[_qc_sample_type] = bool(self.mapping[_qc_sample_type])
        diagnostic[_blank_sample_type] = bool(self.mapping[_blank_sample_type])
        diagnostic[_study_sample_type] = bool(self.mapping[_study_sample_type])
        diagnostic[_dilution_qc_type] = bool(self.mapping[_dilution_qc_type])
        try:
            diagnostic[_sample_order] = self.order.any()
        except RunOrderError:
            diagnostic[_sample_order] = False

        try:
            diagnostic[_sample_batch] = self.batch.any()
        except BatchInformationError:
            diagnostic[_sample_batch] = False
        return diagnostic

    def reset(self, reset_mapping: bool = True):
        """
        Reloads the original data matrix.

        Parameters
        ----------
        reset_mapping: bool
            If True, clears sample classes from the mapping.
        """
        self._sample_mask = self._original_data_matrix.index
        self._feature_mask = self._original_data_matrix.columns
        self.data_matrix = self._original_data_matrix
        self.sample_metadata = self._original_sample_metadata
        self.feature_metadata = self._original_feature_metadata
        if reset_mapping:
            self.mapping = None

    def select_features(
        self, mzq: float, rtq: float, mz_tol: float = 0.01, rt_tol: float = 5
    ) -> pd.Index:
        """
        Find feature names within the defined mass-to-charge and retention time
        tolerance.

        Parameters
        ----------
        mzq: positive number
            Mass-to-charge value to search
        rtq: positive number
            Retention time value to search
        mz_tol: positive number
            Mass-to-charge tolerance used in the search.
        rt_tol: positive number
            Retention time tolerance used in the search.

        Returns
        -------
        Index
        """
        mz_match = (self.feature_metadata["mz"] - mzq).abs() < mz_tol
        rt_match = (self.feature_metadata["rt"] - rtq).abs() < rt_tol
        mz_match_ft = mz_match[mz_match].index
        rt_match_ft = rt_match[rt_match].index
        result = mz_match_ft.intersection(rt_match_ft)
        return result

    def set_default_order(self):
        """
        set the order of the samples, assuming that de data is already sorted.
        """
        order_data = np.arange(1, self.sample_metadata.shape[0] + 1)
        ind = self.data_matrix.index
        order = pd.Series(data=order_data, index=ind, dtype=int)
        batch = pd.Series(data=1, index=ind, dtype=int)
        self.order = order
        self.batch = batch

    def sort(self, field: str, axis: str):
        """
        Sort samples/features in place using metadata values.

        Parameters
        ----------
        field: str
            field to sort by. Must be a column of `sample_metadata` or
            `feature_metadata`.
        axis: {"samples", "features"}
        """
        if axis == "samples":
            tmp = self._sample_metadata.sort_values(field).index
            self._sample_mask = tmp.intersection(self._sample_mask)

            # self.sample_metadata = self.sample_metadata.loc[sorted_index, :]
            # self.data_matrix = self.data_matrix.loc[sorted_index, :]
        elif axis == "features":
            tmp = self.feature_metadata.sort_values(field).index
            self._feature_mask = tmp.intersection(self._feature_mask)
            # self.feature_metadata = self.feature_metadata.loc[sorted_index, :]
            # self.data_matrix = self.data_matrix.loc[:, sorted_index]
        else:
            msg = "axis must be `samples` or `features`"
            raise ValueError(msg)

    def save(self, filename: str) -> None:
        """
        Save DataContainer into a pickle

        Parameters
        ----------
        filename: str
            name used to save the file.
        """
        with open(filename, "wb") as fin:
            pickle.dump(self, fin)

    def set_plot_mode(self, mode: str):
        """
        Set the library used to generate plots.

        Parameters
        ----------
        mode: {"bokeh", "seaborn"}

        """
        if mode == "bokeh":
            self.plot = BokehPlotMethods(self)
        elif mode == "seaborn":
            self.plot = SeabornPlotMethods(self)
        else:
            msg = "plot mode must be `seaborn` or `bokeh`"
            raise ValueError(msg)

    def add_order_from_csv(
        self, path: Union[str, TextIO], interbatch_order: bool = True
    ) -> None:
        """
        adds sample order and sample batch using information from a csv file.
        A column with the name `sample`  with the same values as the index of
        the DataContainer sample_metadata must be provided.
        order information is taken from a column with name `order` and the same
        is done with batch information. order data must be positive integers
        and each batch must have unique values. Each batch must be identified
        with a positive integer.

        Parameters
        ----------
        path : str
            path to the file with order data. Data format is inferred from the
            file extension.
        interbatch_order : bool
            If True converts the order value to a unique value for the whole
            DataContainer. This makes plotting the data as a function of order
            easier.

        """
        df = pd.read_csv(path, index_col="sample")
        order = df[_sample_order].astype(int)
        batch = df[_sample_batch].astype(int)

        if interbatch_order:
            order = _convert_to_interbatch_order(order, batch)
        self.order = order
        self.batch = batch

    def to_csv(self, filename: str) -> None:
        """
        Save the DataContainer into a csv file.

        Parameters
        ----------
        filename: str
        """
        df = pd.concat([self.feature_metadata.T, self.data_matrix], axis=0)
        df = pd.concat([self.sample_metadata, df], axis=1)
        df.to_csv(filename)

    @staticmethod
    def from_progenesis(path: Union[str, TextIO]):
        """
        Read a progenesis file into a DataContainer

        Parameters
        ----------
        path : str or file
            path to an Progenesis csv output or file object

        Returns
        -------
        dc = DataContainer
        """
        return fileio.read_progenesis(path)

    @staticmethod
    def from_pickle(path: Union[str, BinaryIO]):
        """
        read a DataContainer stored as a pickle

        Parameters
        ----------
        path: str or file
            path to read DataContainer

        Returns
        -------
        DataContainer
        """
        return fileio.read_pickle(path)


class MetricMethods:
    """
    Methods to compute feature metrics from a DataContainer

    Methods
    -------
    cv: Computes the coefficient of variation for each feature.
    dratio: Computes the D-Ratio of features, a metric used to compare technical
    to biological variation.
    detection_rate: Computes the ratio of samples where a features was detected.
    pca: Computes the PCA scores, loadings and  PC variance.

    """

    def __init__(self, data: DataContainer):
        self.__data = data

    def cv(
        self,
        groupby: Union[str, List[str], None] = "class",
        robust: bool = False,
        fill_value: float = np.inf,
    ):
        """
        Computes the Coefficient of variation for each feature.

        The coefficient of variation is the quotient between the standard
        deviation and the mean of a feature.

        Parameters
        ----------
        groupby: str, List[str] or None
            If groupby isa column or a list of columns of sample metadata, the
            values of CV are computed on a per group basis. If None, the CV
            is computed for all samples in the data.
        robust: bool
            If True, computes the relative MAD. Else, computes the Coefficient
            of variation.
        fill_value: float
            Value used to replace NaN. By default, NaNs are replaced by np.inf.

        Returns
        -------
        pd.Series or pd.DataFrame

        """
        if robust:
            cv_func = utils.robust_cv
        else:
            cv_func = utils.cv

        if groupby is not None:
            if isinstance(groupby, str):
                by = self.__data.sample_metadata[groupby]
            else:
                by = [self.__data.sample_metadata[x] for x in groupby]
            result = self.__data.data_matrix.groupby(by).apply(
                cv_func, fill_value=fill_value
            )
        else:
            result = cv_func(self.__data.data_matrix, fill_value=fill_value)
        return result

    def dratio(self, robust=False) -> pd.Series:
        """
        Computes the ratio between the sample variation and the quality control
        variation.

        The D-Ratio is useful to compare technical to biological variation and
        non informative features.

        Parameters
        ----------
        robust: bool
            If True, uses MAD to compute the D-ratio. Else, uses standard
            deviation.

        Returns
        -------
        dr : pd.Series:
            D-Ratio for each feature

        """
        if self.__data.mapping[_study_sample_type] is None:
            msg = "Study sample classes not specified in the sample mapping"
            raise ValueError(msg)
        sample_classes = self.__data.mapping[_study_sample_type]

        if self.__data.mapping[_qc_sample_type] is None:
            msg = "QC class not specified in the sample mapping"
            raise ValueError(msg)
        qc_classes = self.__data.mapping[_qc_sample_type]

        is_sample_class = self.__data.classes.isin(sample_classes)
        is_qc_class = self.__data.classes.isin(qc_classes)
        sample_data = self.__data.data_matrix[is_sample_class]
        qc_data = self.__data.data_matrix[is_qc_class]
        # NaN are filled to inf to make filtration easier.
        dratio = utils.sd_ratio(qc_data, sample_data, robust=robust, fill_value=np.inf)
        return dratio

    def detection_rate(
        self, groupby: Union[str, List[str], None] = "class", threshold=0
    ):
        """
        Computes the fraction of samples where a feature was detected.

        Parameters
        ----------
        groupby : str, List[str] or None
            If groupby isa column or a list of columns of sample metadata, the
            values of CV are computed on a per group basis. If None, the CV
            is computed for all samples in the data.
        threshold : float
            Minimum value to consider a feature detected

        """
        if groupby is not None:
            if isinstance(groupby, str):
                by = self.__data.sample_metadata[groupby]
            else:
                by = [self.__data.sample_metadata[x] for x in groupby]
            result = self.__data.data_matrix.groupby(by).apply(
                utils.detection_rate, threshold=threshold
            )
        else:
            result = self.__data.data_matrix.apply(
                utils.detection_rate, threshold=threshold
            )
        return result

    def pca(
        self,
        n_components: Optional[int] = 2,
        normalization: Optional[str] = None,
        scaling: Optional[str] = None,
        ignore_classes: Optional[List[str]] = None,
    ):
        """
        Computes PCA score, loadings and  PC variance of each component.

        Parameters
        ----------
        n_components: int
            Number of Principal components to compute.
        scaling: {`autoscaling`, `rescaling`, `pareto`}, optional
            scaling method.
        normalization: {`sum`, `max`, `euclidean`}, optional
            normalizing method
        ignore_classes : list[str], optional
            classes in the data to ignore to build the PCA model.

        Returns
        -------
        scores: np.array
        loadings: np.array
        variance: np.array
            Explained variance for each component.
        total_variance: float
            Total variance of the scaled data.
        """
        data = self.__data.data_matrix
        if ignore_classes:
            class_mask = ~self.__data.classes.isin(ignore_classes)
            ind = data.index[class_mask]
            data = data[class_mask]
        else:
            ind = data.index

        if normalization is not None:
            data = utils.normalize(data, normalization)

        if scaling is not None:
            data = utils.scale(data, scaling)

        pca = PCA(n_components=n_components)
        scores = pca.fit_transform(data)
        n_components = pca.n_components_  # effective number of pc
        loadings = pca.components_.T * np.sqrt(pca.explained_variance_)
        variance = pca.explained_variance_
        pc_str = ["PC" + str(x) for x in range(1, n_components + 1)]
        scores = pd.DataFrame(data=scores, index=ind, columns=pc_str)
        loadings = pd.DataFrame(
            data=loadings, index=self.__data.data_matrix.columns, columns=pc_str
        )
        variance = pd.Series(data=variance, index=pc_str)
        total_variance = data.var().sum()
        return scores, loadings, variance, total_variance

    def correlation(
        self, field: str, mode: str = "ols", classes: Optional[List[str]] = None
    ):
        """
        Correlates features with sample metadata properties.

        Parameters
        ----------
        field : str
            A column of `sample_metadata`. Must have a numeric dtype.
        mode: {"ols", "spearman"}
            `ols` computes the ordinary least squares linear regression.
            Computes the Pearson r squared, p-value for the Jarque-Bera test and
            the Durwin-Watson statistic for each feature. `spearman` computes
            the spearman rank correlation coefficient for each feature
        classes: List[str], optional
            Compute the correlation on the selected classes only. If None,
            computes the correlation on all samples.

        Returns
        -------
        pandas.Series or pandas.DataFrame

        """
        if mode not in ["ols", "spearman", "pearson"]:
            msg = "Valid modes are 'ols', 'spearman' or 'pearson'"
            raise ValueError(msg)

        if classes is None:
            x = self.__data.sample_metadata[field]
            df = self.__data.data_matrix
        else:
            mask = self.__data.classes.isin(classes)
            x = self.__data.sample_metadata.loc[mask, field]
            df = self.__data.data_matrix[mask]
        correlation_aux = lambda y: utils.metadata_correlation(y, x, mode)
        res = df.apply(correlation_aux, result_type="expand")
        return res


class BokehPlotMethods:  # pragma: no cover
    """
    Methods to plot data from a DataContainer. Generates Bokeh Figures.

    Methods
    -------
    pca_scores()
    pca_loadings()
    feature()
    """

    def __init__(self, data: DataContainer):
        self._data_container = data

<<<<<<< HEAD
    def pca_scores(self, x_pc: int = 1, y_pc: int = 2, hue: str = _sample_class,
                   ignore_classes: Optional[List[str]] = None,
                   show_order: bool = False, scaling: Optional[str] = None,
                   normalization: Optional[str] = None, draw: bool = True,
                   fig_params: Optional[dict] = None,
                   scatter_params: Optional[dict] = None
                   ) -> bokeh.plotting.figure:
=======
    def pca_scores(
        self,
        x_pc: int = 1,
        y_pc: int = 2,
        hue: str = _sample_class,
        ignore_classes: Optional[List[str]] = None,
        show_order: bool = False,
        scaling: Optional[str] = None,
        normalization: Optional[str] = None,
        draw: bool = True,
        fig_params: Optional[dict] = None,
        scatter_params: Optional[dict] = None,
    ) -> bokeh.plotting.figure:
>>>>>>> 31056e57
        """
        plots PCA scores

        Parameters
        ----------
        x_pc: int
            Principal component number to plot along X axis.
        y_pc: int
            Principal component number to plot along Y axis.
        hue: {"class", "type", "batch"}
            How to color samples. "class" color points according to sample
            class, "type" color points according to the sample type
            assigned in the mapping and "batch" uses batch information. Samples
            classes without a mapping are not shown in the plot
        ignore_classes : list[str], optional
            classes in the data to ignore to build the PCA model.
        show_order: bool
            add a label with the run order.
        scaling: {`autoscaling`, `rescaling`, `pareto`}, optional
            scaling method.
        normalization: {`sum`, `max`, `euclidean`}, optional
            normalization method
        draw: bool
            If True calls bokeh.plotting.show on fig.
        fig_params: dict, optional
            Optional parameters to pass to bokeh figure
        scatter_params: dict, optional
            Optional parameters to pass to bokeh scatter plot.

        Returns
        -------
        bokeh.plotting.figure.
        """
        default_fig_params = {"aspect_ratio": 1}
        if fig_params is None:
            fig_params = default_fig_params
        else:
            default_fig_params.update(fig_params)
            fig_params = default_fig_params

        default_scatter_params = {"size": 6}
        if scatter_params is None:
            scatter_params = default_scatter_params
        else:
            default_scatter_params.update(scatter_params)
            scatter_params = default_scatter_params

        tooltips = [
            (_sample_class, "@{}".format(_sample_class)),
            (_sample_order, "@{}".format(_sample_order)),
            (_sample_batch, "@{}".format(_sample_batch)),
            (_sample_id, "@{}".format(_sample_id)),
        ]
        fig = bokeh.plotting.figure(tooltips=tooltips, **fig_params)

        x_name = "PC" + str(x_pc)
        y_name = "PC" + str(y_pc)
        n_comps = max(x_pc, y_pc)
        score, _, variance, total_var = self._data_container.metrics.pca(
            n_components=n_comps,
            ignore_classes=ignore_classes,
            normalization=normalization,
            scaling=scaling,
        )
        score = score.join(self._data_container.sample_metadata)

        if hue == _sample_type:
            rev_map = _reverse_mapping(self._data_container.mapping)
            score[_sample_type] = score[_sample_class].apply(lambda x: rev_map.get(x))
            score = score[~pd.isna(score[_sample_type])]
        elif hue == _sample_batch:
            score[_sample_batch] = score[_sample_batch].astype(str)

        # setup the colors
        unique_values = score[hue].unique().astype(str)
        score = ColumnDataSource(score)
        cmap = Category10[10]
        palette = cmap * (int(unique_values.size / len(cmap)) + 1)
        palette = palette[: unique_values.size]
        # TODO: Category10_3 should be in a parameter file

        fig.scatter(
            source=score,
            x=x_name,
            y=y_name,
            color=factor_cmap(hue, palette, unique_values),
            legend_group=hue,
            **scatter_params
        )

        #  figure appearance
        x_label = x_name + " ({:.1f} %)"
        x_label = x_label.format(variance[x_pc - 1] * 100 / total_var)
        y_label = y_name + " ({:.1f} %)"
        y_label = y_label.format(variance[y_pc - 1] * 100 / total_var)
        fig.xaxis.axis_label = x_label
        fig.yaxis.axis_label = y_label
        fig.yaxis.axis_label_text_font_style = "bold"
        fig.xaxis.axis_label_text_font_style = "bold"

        if show_order:
            labels = LabelSet(
                x=x_name,
                y=y_name,
                text=_sample_order,
                level="glyph",
                x_offset=3,
                y_offset=3,
                source=score,
                render_mode="canvas",
                text_font_size="8pt",
            )
            fig.add_layout(labels)

        if draw:
            bokeh.plotting.show(fig)
        return fig

<<<<<<< HEAD
    def pca_loadings(self, x_pc=1, y_pc=2, scaling: Optional[str] = None,
                     normalization: Optional[str] = None, draw: bool = True,
                     fig_params: Optional[dict] = None,
                     scatter_params: Optional[dict] = None
                     ) -> bokeh.plotting.figure:
=======
    def pca_loadings(
        self,
        x_pc=1,
        y_pc=2,
        scaling: Optional[str] = None,
        normalization: Optional[str] = None,
        draw: bool = True,
        fig_params: Optional[dict] = None,
        scatter_params: Optional[dict] = None,
    ) -> bokeh.plotting.figure:
>>>>>>> 31056e57
        """
        plots PCA loadings.

        Parameters
        ----------
        x_pc: int
            Principal component number to plot along X axis.
        y_pc: int
            Principal component number to plot along Y axis.
        scaling: {`autoscaling`, `rescaling`, `pareto`}, optional
            scaling method.
        normalization: {`sum`, `max`, `euclidean`}, optional
            normalizing method
        draw: bool
            If True, calls bokeh.plotting.show on figure
        fig_params: dict, optional
            Optional parameters to pass into bokeh figure
        scatter_params: dict, optional
            Optional parameters to pass into bokeh scatter plot.


        Returns
        -------
        bokeh.plotting.figure.
        """
        default_fig_params = {"aspect_ratio": 1}
        if fig_params is None:
            fig_params = default_fig_params
        else:
            default_fig_params.update(fig_params)
            fig_params = default_fig_params

        if scatter_params is None:
            scatter_params = dict()

        tooltips = [
            ("feature", "@feature"),
            ("m/z", "@mz"),
            ("rt", "@rt"),
            ("charge", "@charge"),
        ]
        fig = bokeh.plotting.figure(tooltips=tooltips, **fig_params)

        x_name = "PC" + str(x_pc)
        y_name = "PC" + str(y_pc)
        n_comps = max(x_pc, y_pc)
        _, loadings, variance, total_var = self._data_container.metrics.pca(
            n_components=n_comps, normalization=normalization, scaling=scaling
        )
        loadings = loadings.join(self._data_container.feature_metadata)
        loadings = ColumnDataSource(loadings)

        fig.scatter(source=loadings, x=x_name, y=y_name, **scatter_params)

        # set axis label names with % variance
        x_label = x_name + " ({:.1f} %)"
        x_label = x_label.format(variance[x_pc - 1] * 100 / total_var)
        y_label = y_name + " ({:.1f} %)"
        y_label = y_label.format(variance[y_pc - 1] * 100 / total_var)
        fig.xaxis.axis_label = x_label
        fig.yaxis.axis_label = y_label
        fig.yaxis.axis_label_text_font_style = "bold"
        fig.xaxis.axis_label_text_font_style = "bold"

        if draw:
            bokeh.plotting.show(fig)
        return fig

<<<<<<< HEAD
    def feature(self, ft: str, hue: str = _sample_class,
                ignore_classes: Optional[List[str]] = None,
                draw: bool = True,
                fig_params: Optional[dict] = None,
                scatter_params: Optional[dict] = None) -> bokeh.plotting.figure:
=======
    def feature(
        self,
        ft: str,
        hue: str = _sample_class,
        ignore_classes: Optional[List[str]] = None,
        draw: bool = True,
        fig_params: Optional[dict] = None,
        scatter_params: Optional[dict] = None,
    ) -> bokeh.plotting.figure:
>>>>>>> 31056e57
        """
        plots a feature intensity as a function of the run order.

        Parameters
        ----------
        ft: str
            Feature to plot. Index of feature in `feature_metadata`
        hue: {"class", "type"}
        ignore_classes : list[str], optional
            exclude samples from the listed classes in the plot
        draw: bool
            If True calls bokeh.plotting.show on figure.
        fig_params: dict
            key-value parameters to pass to bokeh figure
        scatter_params: dict
            key-value parameters to pass to bokeh circle

        Returns
        -------
        bokeh.plotting.figure
        """

        default_fig_params = {"aspect_ratio": 1.5}
        if fig_params is None:
            fig_params = default_fig_params
        else:
            default_fig_params.update(fig_params)
            fig_params = default_fig_params

        if scatter_params is None:
            scatter_params = dict()

        if ignore_classes is None:
            ignore_classes = list()

        source = self._data_container.sample_metadata.join(
            self._data_container.data_matrix[ft]
        )

        ignore_samples = source[_sample_class].isin(ignore_classes)
        source = source[~ignore_samples]

        if hue == _sample_type:
            rev_map = _reverse_mapping(self._data_container.mapping)
            source[_sample_type] = source[_sample_class].apply(lambda x: rev_map.get(x))
            source = source[~source[_sample_type].isna()]
        elif hue == _sample_batch:
            source[_sample_batch] = source[_sample_batch].astype(str)

        # setup the colors
        unique_values = source[hue].unique().astype(str)
        cmap = Category10[10]
        palette = cmap * (int(unique_values.size / len(cmap)) + 1)
        palette = palette[: unique_values.size]

        source = ColumnDataSource(source)

        tooltips = [
            (_sample_class, "@{}".format(_sample_class)),
            (_sample_order, "@{}".format(_sample_order)),
            (_sample_batch, "@{}".format(_sample_batch)),
            (_sample_id, "@{}".format(_sample_id)),
        ]
        fig = bokeh.plotting.figure(tooltips=tooltips, **fig_params)
        cmap_factor = factor_cmap(hue, palette, unique_values)
        fig.scatter(
            source=source,
            x=_sample_order,
            y=ft,
            color=cmap_factor,
            legend_group=hue,
            **scatter_params
        )

        fig.xaxis.axis_label = "Run order"
        fig.yaxis.axis_label = "{} intensity [au]".format(ft)
        fig.yaxis.axis_label_text_font_style = "bold"
        fig.yaxis.formatter.precision = 2
        fig.xaxis.formatter.precision = 2
        fig.xaxis.axis_label_text_font_style = "bold"

        if draw:
            bokeh.plotting.show(fig)
        return fig


class SeabornPlotMethods(object):  # pragma: no cover
    """
    Methods to plot feature data from a DataContainer using Matplotlib/Seaborn.
    """

    def __init__(self, data: DataContainer):
        self.data = data

    def pca_scores(
        self,
        x_pc: int = 1,
        y_pc: int = 2,
        hue: str = _sample_class,
        ignore_classes: Optional[List[str]] = None,
        show_order: bool = False,
        scaling: Optional[str] = None,
        normalization: Optional[str] = None,
        relplot_params: Optional[dict] = None,
    ):
        """
        plots PCA scores using seaborn relplot function.

        Parameters
        ----------
        x_pc : int
            Principal component number to plot along X axis.
        y_pc : int
            Principal component number to plot along Y axis.
        hue : {"class", "type", "batch"}
            How to color samples. "class" color points according to sample
            class, "type" color points according to the sample type
            assigned in the mapping and "batch" uses batch information. Samples
            classes without a mapping are not shown in the plot
        ignore_classes : list[str], optional
            classes in the data to ignore to build the PCA model.
        show_order: bool
            add a label with the run order.
        scaling : {`autoscaling`, `rescaling`, `pareto`}, optional
            scaling method.
        normalization : {`sum`, `max`, `euclidean`}, optional
            normalization method
        relplot_params : dict, optional
            key-values to pass to relplot function.

        Returns
        -------
        seaborn.FacetGrid

        """

        x_name = "PC" + str(x_pc)
        y_name = "PC" + str(y_pc)
        n_comps = max(x_pc, y_pc)
        score, _, variance, total_var = self.data.metrics.pca(
            n_components=n_comps,
            scaling=scaling,
            normalization=normalization,
            ignore_classes=ignore_classes,
        )
        score = score.join(self.data.sample_metadata)

        tmp_params = {"x": x_name, "y": y_name, "hue": hue, "kind": "scatter"}
        if relplot_params is None:
            relplot_params = tmp_params
        else:
            relplot_params.update(tmp_params)

        if hue == _sample_type:
            rev_map = _reverse_mapping(self.data.mapping)
            score[_sample_type] = score[_sample_class].apply(lambda s: rev_map.get(s))
            score = score[~pd.isna(score[_sample_type])]
        elif hue == _sample_batch:
            score[_sample_batch] = score[_sample_batch].astype(str)
        elif hue == _sample_class:
            score[_sample_class] = self.data.classes

        g = sns.relplot(data=score, **relplot_params)

        if show_order:
            for ind in score.index:
                x = score.loc[ind, x_name] * 1.01
                y = score.loc[ind, y_name] * 1.01
                t = str(self.data.order[ind].astype(int))
                g.ax.annotate(t, (x, y))

        # set x and y label
        x_var = variance[x_name] * 100 / total_var
        y_var = variance[y_name] * 100 / total_var
        x_label = "{} ({:.0f} %)".format(x_name, x_var)
        y_label = "{} ({:.0f} %)".format(y_name, y_var)
        g.ax.set_xlabel(x_label)
        g.ax.set_ylabel(y_label)
        return g

    def pca_loadings(
        self,
        x_pc: int = 1,
        y_pc: int = 2,
        ignore_classes: Optional[List[str]] = None,
        scaling: Optional[str] = None,
        normalization: Optional[str] = None,
        relplot_params: Optional[dict] = None,
    ):
        """
        plots PCA scores using seaborn relplot function.

        Parameters
        ----------
        x_pc : int
            Principal component number to plot along X axis.
        y_pc : int
            Principal component number to plot along Y axis.
        ignore_classes : list[str], optional
            classes in the data to ignore to build the PCA model.
        scaling : {`autoscaling`, `rescaling`, `pareto`}, optional
            scaling method.
        normalization : {`sum`, `max`, `euclidean`}, optional
            normalization method
        relplot_params : dict, optional
            key-values to pass to relplot function.

        Returns
        -------
        seaborn.FacetGrid

        """

        x_name = "PC" + str(x_pc)
        y_name = "PC" + str(y_pc)
        n_comps = max(x_pc, y_pc)
        _, loadings, variance, total_var = self.data.metrics.pca(
            n_components=n_comps,
            scaling=scaling,
            normalization=normalization,
            ignore_classes=ignore_classes,
        )

        tmp_params = {"x": x_name, "y": y_name, "kind": "scatter"}
        if relplot_params is None:
            relplot_params = tmp_params
        else:
            relplot_params.update(tmp_params)

        g = sns.relplot(data=loadings, **relplot_params)

        # set x and y label
        x_var = variance[x_name] * 100 / total_var
        y_var = variance[y_name] * 100 / total_var
        x_label = "{} ({:.0f} %)".format(x_name, x_var)
        y_label = "{} ({:.0f} %)".format(y_name, y_var)
        g.ax.set_xlabel(x_label)
        g.ax.set_ylabel(y_label)
        return g

    def feature(
        self,
        ft: str,
        hue: str = _sample_class,
        ignore_classes: Optional[List[str]] = None,
        relplot_params: Optional[dict] = None,
    ):

        tmp_params = {"x": _sample_order, "y": ft, "hue": hue, "kind": "scatter"}
        if relplot_params is None:
            relplot_params = tmp_params
        else:
            relplot_params.update(tmp_params)

        if ignore_classes is None:
            ignore_classes = list()

        df = self.data.sample_metadata.join(self.data.data_matrix[ft])
        ignore_samples = df[_sample_class].isin(ignore_classes)
        df = df[~ignore_samples]

        if hue == _sample_type:
            rev_map = _reverse_mapping(self.data.mapping)
            df[_sample_type] = df[_sample_class].apply(lambda x: rev_map.get(x))
            df = df[~df[_sample_type].isna()]
        elif hue == _sample_batch:
            df[_sample_batch] = df[_sample_batch].astype(str)
        elif hue == _sample_class:
            df[_sample_class] = df[_sample_class].astype(str)

        g = sns.relplot(data=df, **relplot_params)
        return g

    def correlation_histogram(self, class_: Optional[str] = None, **hist_params):
        """
        Plots the distribution of correlation of feature pairs for a given class.

        Used with groups of replicates to assess time-dependent variations.

        Parameters
        ----------
        class_ : str or None, default=None

        Other Parameters
        ----------------
        **hist_params : dict
            Parameters to pass to seaborn histplot function.


        Returns
        -------
        matplotlib.axes.Axes

        """

        if class_ is None:
            qc_classes = self.data.mapping["qc"]
            if qc_classes is None:
                msg = "qc class undefined in mapping."
                raise ValueError(msg)
            else:
                class_ = qc_classes[0]

        class_mask = self.data.classes == class_
        # compute correlation for samples in class
        X = self.data.data_matrix[class_mask].to_numpy()
        n_sample, n_ft = X.shape
        with np.errstate(divide="ignore"):
            r = np.corrcoef(X.T)
            r = r.flatten()
        rm_index = np.hstack([np.arange(k + 1) + k * n_ft for k in range(n_ft)])
        r = np.delete(r, rm_index)
        r = r[~np.isnan(r)]
        ax = sns.histplot(r, **hist_params)
        ax.set_xlabel("Correlation")


class PreprocessMethods:
    """
    Common Preprocessing operations.

    Methods
    -------
    normalize(method, inplace=True): Adjust sample values.
    scale(method, inplace=True): Adjust feature distribution values.
    transform(method, inplace=True): element-wise transformations of data.

    """

    def __init__(self, dc: DataContainer):
        self.__data = dc

    def correct_batches(
        self,
        min_qc_dr: float = 0.9,
        first_n_qc: Optional[int] = None,
        threshold: float = 0.0,
        frac: Optional[float] = None,
        n_jobs: Optional[int] = None,
        verbose: bool = False,
    ):
        r"""
        Correct time dependant systematic bias along samples due to variation in
        instrumental response.

        Parameters
        ----------
        min_qc_dr : float
            minimum fraction of QC where a feature was detected. See the notes
            for an explanation of how this value is computed.
        first_n_qc : int, optional
            The number of first QC samples used to estimate the expected
            value for each feature in the QC. If None uses all QC samples in a
            batch. See notes for an explanation of its use.
        threshold : float
            Minimum value to consider a feature detected. Used to compute the
            detection rate of each feature in the QC samples. Only features in
            QC samples above this value are used to compute the correction
            factor.
        frac : float, optional
            frac parameter of the LOESS model. If None, the best value for each
            feature is estimated using cross validation.
        n_jobs: int or None, default=None
            Number of jobs to run in parallel. ``None`` means 1 unless in a
            :obj:`joblib.parallel_backend` context. ``-1`` means using all
            processors.
        verbose : bool
            If True displays a progress bar.

        Notes
        -----
        The correction is applied as follows:

        1.  Split the data matrix using the batch number.
        2.  For each feature in a batch compute an intra-batch correction that
            removes time-dependent variations.
        3.  Once the features where corrected in all batches, apply an
            inter-batch where the mean across different batches is corrected.

        A detailed explanation of the correction algorithm can be found here.

        """
        mapping = self.__data.mapping

        if mapping[_qc_sample_type] is None:
            msg = "QC samples not defined in sample mapping"
            raise ValueError(msg)

        if mapping[_study_sample_type] is None:
            msg = "Study samples not defined in sample mapping"
            raise ValueError(msg)

        sample_metadata = self.__data.sample_metadata

        if _sample_order not in sample_metadata:
            msg = "Run order information not available"
            raise RunOrderError(msg)

        if _sample_batch not in sample_metadata:
            msg = "Batch information not available"
            raise BatchInformationError(msg)

        sample_class = mapping[_study_sample_type]
        qc_class = mapping[_qc_sample_type]

        rm_samples = _batch_corrector.find_invalid_samples(
            sample_metadata, sample_class, qc_class
        )
        self.__data.remove(rm_samples, "samples")

        # TODO: this should be removed after fixing the Datacontainer
        #   00implementation
        sample_metadata = self.__data.sample_metadata
        data_matrix = self.__data.data_matrix

        rm_features = _batch_corrector.find_invalid_features(
            data_matrix, sample_metadata, sample_class, qc_class, threshold, min_qc_dr
        )
        self.__data.remove(rm_features, "features")
        if verbose:
            msg = "{} samples and {} features were removed"
            print(msg.format(rm_samples.size, rm_features.size))

        sample_metadata = self.__data.sample_metadata
        data_matrix = self.__data.data_matrix

        corrected = _batch_corrector.correct_batches(
            data_matrix,
            sample_metadata,
            sample_class,
            qc_class,
            threshold=threshold,
            frac=frac,
            first_n=first_n_qc,
            n_jobs=n_jobs,
            verbose=verbose,
        )
        self.__data.data_matrix = corrected

    def normalize(
        self, method: str, inplace: bool = True, feature: Optional[str] = None
    ) -> Optional[pd.DataFrame]:
        """
        Normalize samples.

        Parameters
        ----------
        method: {"sum", "max", "euclidean"}
            Normalization method. `sum` normalizes using the sum along each row,
            `max` normalizes using the maximum of each row. `euclidean`
            normalizes using the euclidean norm of the row.
        inplace: bool
            if True modifies in place the DataContainer. Else, returns a
            normalized data matrix.
        feature: str, optional
            Feature used for normalization in `feature` mode.

        Returns
        -------
        normalized: pandas.DataFrame
        """
        normalized = utils.normalize(self.__data.data_matrix, method, feature=feature)
        if inplace:
            self.__data.data_matrix = normalized
        else:
            return normalized

    def scale(self, method: str, inplace: bool = True) -> Optional[pd.DataFrame]:
        """
        scales features using different methods.

        Parameters
        ----------
        method: {"autoscaling", "rescaling", "pareto"}
            Scaling method. `autoscaling` performs mean centering scaling of
            features to unitary variance. `rescaling` scales data to a 0-1
            range. `pareto` performs mean centering and scaling using the
            square root of the standard deviation
        inplace: bool
            if True modifies in place the DataContainer. Else, returns a
            normalized data matrix.

        Returns
        -------
        scaled: pandas.DataFrame
        """
        scaled = utils.scale(self.__data.data_matrix, method)
        if inplace:
            self.__data.data_matrix = scaled
        else:
            return scaled

<<<<<<< HEAD
    def group_isotopologues(self, remove_non_annotated: bool = True):
        dm = self.__data.data_matrix
        fm = self.__data._feature_metadata
        annotation_report = _create_annotation_report(dm, fm)

        if remove_non_annotated:
            rm_ft = fm[c.ENVELOPE_INDEX] != 0
            rm_ft = rm_ft[rm_ft].index
        else:
            rm_ft = fm[c.ENVELOPE_INDEX] > 0
            rm_ft = rm_ft[rm_ft].index
        self.__data.remove(rm_ft, axis="features")

        annotation_report = pd.Series(annotation_report)
        cols = [c.ENVELOPE_LABEL, c.ENVELOPE_INDEX, c.CHARGE, "total", "count"]
        fm.drop(columns=cols, inplace=True)
        fm["isotopologues"] = annotation_report

    def transform(
        self, method: str, inplace: bool = True
    ) -> Optional[pd.DataFrame]:
=======
    def transform(self, method: str, inplace: bool = True) -> Optional[pd.DataFrame]:
>>>>>>> 31056e57
        """
        Perform element-wise data transformations.

        Parameters
        ----------
        method: {"log", "power"}
            transform method. `log` applies the base 10 logarithm on the data.
            `power`
        inplace: bool
            if True modifies in place the DataContainer. Else, returns a
            normalized data matrix.

        Returns
        -------
        transformed: pandas.DataFrame
        """
        transformed = utils.transform(self.__data.data_matrix, method)
        if inplace:
            self.__data.data_matrix = transformed
        else:
            return transformed


class BatchInformationError(Exception):
    """
    Error class when there is no batch information
    """

    pass


class RunOrderError(Exception):
    """
    Error class raised when there is no run order information
    """

    pass


class ClassNameError(Exception):
    """
    Error class raised when using invalid class names
    """

    pass


class EmptyDataContainerError(Exception):
    """
    Error class raised when remove leaves an empty DataContainer.
    """

    pass


class DilutionInformationError(Exception):
    """
    Error class raised when no dilution factor information has been provided.
    """

    pass


def _validate_mapping(mapping, valid_samples):
    for sample_type, classes in mapping.items():
        if sample_type not in SAMPLE_TYPES:
            msg = "{} is not a valid sample type".format(sample_type)
            raise ValueError(msg)
        else:
            for c in classes:
                if c not in valid_samples:
                    msg = "{} is not a valid sample class".format(c)
                    raise ValueError(msg)


def _convert_to_interbatch_order(order: pd.Series, batch: pd.Series) -> pd.Series:
    """
    Convert the order values from a per-batch order to a interbatch order.

    Parameters
    ----------
    order: pandas.Series
        order and batch must share the same index, size and be of dtype int.
    batch: pandas.Series

    Returns
    -------
    interbatch_order: pandas.Series

    Raises
    ------
    ValueError: if the order values are already unique.

    Examples
    --------
    >>>order = pd.Series([1, 2, 3, 1, 2, 3])
    >>>batch = pd.Series([1, 1, 1, 2, 2, 2])
    >>>_convert_to_interbatch_order(order, batch)
    pd.Series([1, 2, 3, 4, 5, 6])
    """

    if order.unique().size == order.size:
        return order

    # find a value to add to each batch to make unique and sorted order values
    max_order = order.groupby(batch).max()
    add_to_order = np.roll(max_order, 1)
    add_to_order[0] = 0
    add_to_order = add_to_order.cumsum()
    add_to_order = pd.Series(data=add_to_order, index=max_order.index)
    add_to_order = batch.map(add_to_order)
    interbatch_order = order + add_to_order
    return interbatch_order


def _make_empty_mapping():
    empty_mapping = {x: None for x in SAMPLE_TYPES}
    return empty_mapping


def _reverse_mapping(mapping):
    rev_map = dict()
    for k, v in mapping.items():
        if v is not None:
            for class_value in v:
                rev_map[class_value] = k
    return rev_map


def _create_annotation_report(
        data_matrix: pd.DataFrame, feature_metadata: pd.DataFrame
) -> Dict[str, str]:
    annotation_report = dict()

    median_abundance = data_matrix.median()
    score = feature_metadata["count"] / feature_metadata["total"]
    score[score.isna()] = 1

    for label, gdf in feature_metadata.groupby(c.ENVELOPE_LABEL):
        if label > -1:
            gmz = gdf[c.MZ].to_numpy()
            sorted_index = np.argsort(gmz)
            features = gdf.index
            gp = median_abundance[features].to_numpy()
            main_ft = features[sorted_index[0]]
            gp /= gp.sum()
            gp = gp[sorted_index]
            gmz = gmz[sorted_index]
            g_score = score[features].to_numpy()
            g_score = g_score[sorted_index]
            charge = gdf.at[features[0], c.CHARGE]
            gmz = list(gmz.round(4))
            gp = list(gp.round(4))
            g_score = list(g_score.round(2))
            d = {
                c.CHARGE: int(charge),
                c.MZ: gmz,
                "abundance": gp,
                "score": g_score
            }
            annotation_report[main_ft] = json.dumps(d)
    return annotation_report
<|MERGE_RESOLUTION|>--- conflicted
+++ resolved
@@ -821,15 +821,6 @@
     def __init__(self, data: DataContainer):
         self._data_container = data
 
-<<<<<<< HEAD
-    def pca_scores(self, x_pc: int = 1, y_pc: int = 2, hue: str = _sample_class,
-                   ignore_classes: Optional[List[str]] = None,
-                   show_order: bool = False, scaling: Optional[str] = None,
-                   normalization: Optional[str] = None, draw: bool = True,
-                   fig_params: Optional[dict] = None,
-                   scatter_params: Optional[dict] = None
-                   ) -> bokeh.plotting.figure:
-=======
     def pca_scores(
         self,
         x_pc: int = 1,
@@ -843,7 +834,6 @@
         fig_params: Optional[dict] = None,
         scatter_params: Optional[dict] = None,
     ) -> bokeh.plotting.figure:
->>>>>>> 31056e57
         """
         plots PCA scores
 
@@ -962,13 +952,6 @@
             bokeh.plotting.show(fig)
         return fig
 
-<<<<<<< HEAD
-    def pca_loadings(self, x_pc=1, y_pc=2, scaling: Optional[str] = None,
-                     normalization: Optional[str] = None, draw: bool = True,
-                     fig_params: Optional[dict] = None,
-                     scatter_params: Optional[dict] = None
-                     ) -> bokeh.plotting.figure:
-=======
     def pca_loadings(
         self,
         x_pc=1,
@@ -979,7 +962,6 @@
         fig_params: Optional[dict] = None,
         scatter_params: Optional[dict] = None,
     ) -> bokeh.plotting.figure:
->>>>>>> 31056e57
         """
         plots PCA loadings.
 
@@ -1048,13 +1030,6 @@
             bokeh.plotting.show(fig)
         return fig
 
-<<<<<<< HEAD
-    def feature(self, ft: str, hue: str = _sample_class,
-                ignore_classes: Optional[List[str]] = None,
-                draw: bool = True,
-                fig_params: Optional[dict] = None,
-                scatter_params: Optional[dict] = None) -> bokeh.plotting.figure:
-=======
     def feature(
         self,
         ft: str,
@@ -1064,7 +1039,6 @@
         fig_params: Optional[dict] = None,
         scatter_params: Optional[dict] = None,
     ) -> bokeh.plotting.figure:
->>>>>>> 31056e57
         """
         plots a feature intensity as a function of the run order.
 
@@ -1557,7 +1531,6 @@
         else:
             return scaled
 
-<<<<<<< HEAD
     def group_isotopologues(self, remove_non_annotated: bool = True):
         dm = self.__data.data_matrix
         fm = self.__data._feature_metadata
@@ -1576,12 +1549,7 @@
         fm.drop(columns=cols, inplace=True)
         fm["isotopologues"] = annotation_report
 
-    def transform(
-        self, method: str, inplace: bool = True
-    ) -> Optional[pd.DataFrame]:
-=======
     def transform(self, method: str, inplace: bool = True) -> Optional[pd.DataFrame]:
->>>>>>> 31056e57
         """
         Perform element-wise data transformations.
 
