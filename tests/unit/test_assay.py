--- conflicted
+++ resolved
@@ -46,16 +46,10 @@
         assay_path=assay_path,
         data_path=data_path,
         sample_metadata=metadata,
-<<<<<<< HEAD
-        ms_mode="centroid",
-        instrument="qtof",
-        separation="uplc",
-        data_import_mode = c.SIMULATED
-=======
         ms_mode=c.CENTROID,
         instrument=c.QTOF,
         separation=c.UPLC,
->>>>>>> 57d64941
+        data_import_mode = c.SIMULATED
     )
 
 
