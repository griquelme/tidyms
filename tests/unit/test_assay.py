--- conflicted
+++ resolved
@@ -1,9 +1,4 @@
-<<<<<<< HEAD
 from tidyms.assay import assay
-=======
-from tidyms import assay
-from tidyms import _constants as c
->>>>>>> 8f52f513
 from tidyms.lcms import LCTrace, Peak
 from tidyms import _constants as c
 import pytest
@@ -32,7 +27,9 @@
     return [template.format(k) for k in range(start, n + start)]
 
 
-def create_assay_dir(path, n, start=1, data_dir_name: str = "data-dir", assay_dir_name: str = "assay-dir"):
+def create_assay_dir(
+    path, n, start=1, data_dir_name: str = "data-dir", assay_dir_name: str = "assay-dir"
+):
     tmpdir = Path(str(path))
     assay_path = tmpdir.joinpath(assay_dir_name)
     data_path = tmpdir.joinpath(data_dir_name)
@@ -368,7 +365,9 @@
     assay_path, data_path = create_assay_dir(tmpdir, n1)
     metadata = create_dummy_assay_manager(assay_path, data_path, None)
     metadata.create_assay_dir()
-    _, new_data_path = create_assay_dir(tmpdir, n2, start=n1 + 1, data_dir_name="new-data-path")
+    _, new_data_path = create_assay_dir(
+        tmpdir, n2, start=n1 + 1, data_dir_name="new-data-path"
+    )
     metadata.add_samples(new_data_path, None)
 
     assert metadata.sample_metadata.shape[0] == n1 + n2
