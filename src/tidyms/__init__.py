--- conflicted
+++ resolved
@@ -31,12 +31,8 @@
 from .lcms import Chromatogram, MSSpectrum
 from .assay import Assay
 from .raw_data_utils import *
-<<<<<<< HEAD
 from . import dartms
-from . import annotation
-=======
 from .annotation import annotation
->>>>>>> 34ca45f0
 
 utils.create_tidyms_dir()
 SETTINGS = utils.get_settings()
@@ -49,4 +45,5 @@
 
 if utils.is_notebook():
     from bokeh.plotting import output_notebook as _output_notebook
+
     _output_notebook()