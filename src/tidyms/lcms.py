"""
Functions and objects for working with LC-MS data.

Objects
-------
Chromatogram
MSSpectrum
Roi

Functions
---------
make_chromatograms
make_roi
accumulate_spectra_profile
accumulate_spectra_centroid
get_lc_filter_peak_params
get_roi_params
get_find_centroid_params

"""

import bisect
import bokeh.plotting
import json
import numpy as np
from abc import ABC, abstractmethod
from dataclasses import dataclass
from scipy.ndimage import gaussian_filter1d
from typing import Any, cast, Optional, Sequence, Tuple, Type, TypeVar, Union
from scipy.interpolate import interp1d
from scipy.integrate import trapz
from scipy.integrate import cumtrapz
from . import peaks
from . import _plot_bokeh
from . import _constants as c
from .utils import array1d_to_str, str_to_array1d


# Replace with Self when code is updated to Python 3.11
AnyRoi = TypeVar("AnyRoi", bound="Roi")
AnyFeature = TypeVar("AnyFeature", bound="Feature")


@dataclass
class Annotation:
    """
    Contains annotation information of features.

    If an annotation is not available, ``-1`` is used.

    Attributes
    ----------
    label : int
        Correspondence label of features.
    isotopologue_label : int
        Groups features from the same isotopic envelope.
    isotopologue_index : int
        Position of the feature in an isotopic envelope.
    charge : int
        Charge state.

    """

    label: int = -1
    isotopologue_label: int = -1
    isotopologue_index: int = -1
    charge: int = -1


class MSSpectrum:
    """
    Representation of a Mass Spectrum. Manages conversion to
    centroid and plotting of data.

    Attributes
    ----------
    mz : array
        m/z data
    spint : array
        Intensity data
    time : float or None
        Time at which the spectrum was acquired
    ms_level : int
        MS level of the scan
    polarity : int or None
        Polarity used to acquire the data.
    instrument : {"qtof", "orbitrap"}, default="qtof"
        MS instrument type. Used to set default values in methods.
    is_centroid : bool
        True if the data is in centroid mode.

    """

    def __init__(
        self,
        mz: np.ndarray,
        spint: np.ndarray,
        time: Optional[float] = None,
        ms_level: int = 1,
        polarity: Optional[int] = None,
        instrument: str = c.QTOF,
        is_centroid: bool = True,
    ):
        self.mz = mz
        self.spint = spint
        self.time = time
        self.ms_level = ms_level
        self.polarity = polarity
        self.instrument = instrument
        self.is_centroid = is_centroid

    @property
    def instrument(self) -> str:
        return self._instrument

    @instrument.setter
    def instrument(self, value):
        valid_values = c.MS_INSTRUMENTS
        if value in valid_values:
            self._instrument = value
        else:
            msg = "{} is not a valid instrument. Valid values are: {}."
            raise ValueError(msg.format(value, c.MS_INSTRUMENTS))

    def find_centroids(self, min_snr: float = 10.0, min_distance: Optional[float] = None) -> Tuple[np.ndarray, np.ndarray]:
        r"""
        Find centroids in the spectrum.

        Parameters
        ----------
        min_snr : positive number, default=10.0
            Minimum signal-to-noise ratio of the peaks.
        min_distance : positive number or None, default=None
            Minimum distance between consecutive peaks. If ``None``, the value
            is set to 0.01 if ``self.instrument`` is ``"qtof"`` or to 0.005 if
            ``self.instrument`` is ``"orbitrap"``.

        Returns
        -------
        centroid : array
            m/z centroids. If ``self.is_centroid`` is ``True``, returns
            ``self.mz``.
        area : array
            peak area. If ``self.is_centroid`` is ``True``, returns
            ``self.spint``.

        """
        if self.is_centroid:
            centroid, area = self.mz, self.spint
        else:
            params = get_find_centroid_params(self.instrument)
            if min_distance is not None:
                params["min_distance"] = min_distance

            if min_snr is not None:
                params["min_snr"] = min_snr

            centroid, area = peaks.find_centroids(self.mz, self.spint, **params)
            ord = np.argsort(centroid)
            centroid = centroid[ord]
            area = area[ord]
        return centroid, area

    def get_closest_mz(self, mz: float = 100.0, max_offset_absolute=0.001) -> Tuple[int, float, float, float, float]:
        ind = np.argmin(np.abs(self.mz - mz))
        if abs(self.mz[ind] - mz) <= max_offset_absolute:
            return ind, self.mz[ind], self.mz[ind] - mz, (self.mz[ind] - mz) / mz * 1e6, self.spint[ind]
        return None, None, None, None, None

    def get_most_abundant_signal_in_range(self, mz: float = 100.0, max_offset_absolute=0.001) -> Tuple[int, float, float, float, float]:
        inds = np.abs(self.mz - mz) <= max_offset_absolute
        if np.sum(inds) > 0:
            inds = np.argwhere(inds)[:, 0]
            maxIntInd = np.argmax(self.spint[inds])
            ind = inds[maxIntInd]
            return ind, self.mz[ind], self.mz[ind] - mz, (self.mz[ind] - mz) / mz * 1e6, self.spint[ind]
        return None, None, None, None, None

    def plot(
        self,
        fig_params: Optional[dict] = None,
        line_params: Optional[dict] = None,
        show: bool = True,
    ) -> bokeh.plotting.figure:  # pragma: no cover
        """
        Plot the spectrum using Bokeh.

        Parameters
        ----------
        fig_params : dict or None, default=None
            key-value parameters to pass to ``bokeh.plotting.figure``.
        line_params : dict, or None, default=None
            key-value parameters to pass to ``bokeh.plotting.figure.line``.
        show : bool, default=True
            If True calls ``bokeh.plotting.show`` on the Figure.

        Returns
        -------
        bokeh.plotting.figure

        """
        default_fig_params = _plot_bokeh.get_spectrum_figure_params()
        if fig_params:
            default_fig_params.update(fig_params)
            fig_params = default_fig_params
        else:
            fig_params = default_fig_params
        fig = bokeh.plotting.figure(**fig_params)

        if self.is_centroid:
            plotter = _plot_bokeh.add_stems
        else:
            plotter = _plot_bokeh.add_line
        plotter(fig, self.mz, self.spint, line_params=line_params)
        _plot_bokeh.set_ms_spectrum_axis_params(fig)
        if show:
            bokeh.plotting.show(fig)
        return fig


class Roi(ABC):

    """
    Regions of interest extracted from raw MS data.

    """

    def __init__(self):
        self.id = -1
        self.features: Optional[list[Feature]] = None

    def plot(self) -> bokeh.plotting.figure:
        ...

    @abstractmethod
    def extract_features(self, **kwargs) -> list["Feature"]:
        ...

    def get_default_filters(self) -> dict[str, float]:
        raise NotImplementedError

    @classmethod
    def from_string(cls: Type[AnyRoi], s: str) -> AnyRoi:
        """Loads a ROI from a JSON string."""

        d = cls._deserialize(s)
        features = d.pop(c.ROI_FEATURE_LIST)
        roi = cls(**d)
        ft_class = cls._get_feature_type()
        if features is not None:
            roi.features = [ft_class.from_str(x, roi) for x in features]
        return roi

    @staticmethod
    @abstractmethod
    def _deserialize(s: str) -> dict:
        """
        Converts JSON str into a dictionary used to create a ROI instance.

        This method needs to be overwritten in case that the attributes needs
        to be further deserialized before instantiating a ROI.

        See MZTrace as an example.
        """
        ...

    @abstractmethod
    def to_string(self) -> str:
        """Serializes a ROI into a string."""
        ...

    @staticmethod
    @abstractmethod
    def _get_feature_type() -> Type["Feature"]:
        """Feature Class stored under features attribute."""
        ...


class MZTrace(Roi):
    """
    ROI Implementation using MZ traces.

    MZ traces are 1D traces containing time, intensity and m/z associated with
    each scan.

    Attributes
    ----------
    time : array
        time in each scan.
    spint : array
        intensity in each scan.
    mz : array
        m/z in each scan.
    scan : array
        scan numbers where the ROI is defined.
    mode : {"uplc", "hplc"}
        Analytical platform used separation. Sets default values for peak
        detection.
    features : OptionalList[Feature]]

    """

    def __init__(
        self,
        time: np.ndarray[Any, np.dtype[np.floating]],
        spint: np.ndarray[Any, np.dtype[np.floating]],
        mz: np.ndarray[Any, np.dtype[np.floating]],
        scan: np.ndarray[Any, np.dtype[np.integer]],
        mode: Optional[str] = None,
        noise: Optional[np.ndarray] = None,
        baseline: Optional[np.ndarray] = None,
    ):
        super().__init__()
        self.mode = mode
        self.time = time
        self.spint = spint
        self.mz = mz
        self.scan = scan
        self.features: Optional[list[Feature]] = None
        self.baseline = baseline
        self.noise = noise

    @staticmethod
    def _deserialize(s: str) -> dict[str, Any]:
        d = json.loads(s)
        d[c.SPINT] = str_to_array1d(d[c.SPINT])
        d[c.MZ] = None if d[c.MZ] is None else str_to_array1d(d[c.MZ])
        d[c.TIME] = str_to_array1d(d[c.TIME])
        d[c.SCAN] = None if d[c.SCAN] is None else str_to_array1d(d[c.SCAN])
        d[c.NOISE] = None if d[c.NOISE] is None else str_to_array1d(d[c.NOISE])
        d[c.BASELINE] = None if d[c.BASELINE] is None else str_to_array1d(d[c.BASELINE])
        return d

    def to_string(self) -> str:
        """
        Serializes the LCRoi into a JSON str.

        Returns
        -------
        str

        """
        d = dict()
        d[c.MODE] = self.mode
        d[c.TIME] = array1d_to_str(self.time)
        d[c.SPINT] = array1d_to_str(self.spint)
        d[c.SCAN] = None if self.scan is None else array1d_to_str(self.scan)
        d[c.MZ] = None if self.mz is None else array1d_to_str(self.mz)
        d[c.BASELINE] = None if self.baseline is None else array1d_to_str(self.baseline)
        d[c.NOISE] = None if self.noise is None else array1d_to_str(self.noise)
        if self.features is None:
            d[c.ROI_FEATURE_LIST] = None
        else:
            d[c.ROI_FEATURE_LIST] = [x.to_str() for x in self.features]

        d_json = json.dumps(d)
        return d_json

    def fill_nan(self, **kwargs):
        """
        Fill missing values in the trace.

        Missing m/z values are filled using the mean m/z of the ROI. Missing intensity
        values are filled using linear interpolation. Missing values on the boundaries
        are filled by extrapolation. Negative values are set to 0.

        Parameters
        ----------
        kwargs:
            Parameters to pass to :func:`scipy.interpolate.interp1d`

        """

        # if the first or last values are missing, assign an intensity value
        # of zero. This prevents errors in the interpolation and makes peak
        # picking work better.

        missing = np.isnan(self.spint)
        if missing.any():
            interpolator = interp1d(self.time[~missing], self.spint[~missing], assume_sorted=True, **kwargs)
            sp_max = np.nanmax(self.spint)
            sp_min = np.nanmin(self.spint)
            self.spint[missing] = interpolator(self.time[missing])
            # bound extrapolated values to max and min observed values
            self.spint = np.maximum(self.spint, sp_min)
            self.spint = np.minimum(self.spint, sp_max)
        if isinstance(self.mz, np.ndarray):
            self.mz[missing] = np.nanmean(self.mz)


class LCTrace(MZTrace):
    """
    m/z traces where chromatographic peaks may be found. m/z information
    is stored besides time and intensity information.

    Subclassed from Roi. Used for feature detection in LCMS data.

    Attributes
    ----------
    time : array
        time in each scan.
    spint : array
        intensity in each scan.
    mz : array
        m/z in each scan.
    scan : array
        scan numbers where the ROI is defined.
    mode : {"uplc", "hplc"}
        Analytical platform used separation. Sets default values for peak
        detection.

    """

    features: list["Peak"]

    def __init__(
        self,
        time: np.ndarray[Any, np.dtype[np.floating]],
        spint: np.ndarray[Any, np.dtype[np.floating]],
        mz: np.ndarray[Any, np.dtype[np.floating]],
        scan: np.ndarray[Any, np.dtype[np.integer]],
        mode: Optional[str] = c.UPLC,
        noise: Optional[np.ndarray] = None,
        baseline: Optional[np.ndarray] = None,
    ):
        super().__init__(time, spint, mz, scan, mode, noise, baseline)

    @property
    def mode(self):
        return self._mode

    @mode.setter
    def mode(self, value):
        if value in c.LC_MODES:
            self._mode = value
        else:
            msg = "{} is not a valid mode. Valid values are: {}."
            raise ValueError(msg.format(value, c.LC_MODES))

    def extract_features(
        self,
        smoothing_strength: Optional[float] = 1.0,
        store_smoothed: bool = False,
        **kwargs,
    ) -> list["Peak"]:
        """
        Detect chromatographic peaks.

        Peaks are stored in the `features` attribute.

        Parameters
        ----------
        smoothing_strength : float or None, default=1.0
            Scale of a Gaussian function used to smooth the signal. If None,
            no smoothing is applied.
        store_smoothed : bool, default=True
            If True, replaces the original data with the smoothed version.
        **kwargs :
            Parameters to pass to :py:func:`tidyms.peaks.detect_peaks`.

        Notes
        -----
        Peak detection is done in five steps:

        1. Estimate the noise level.
        2. Apply a gaussian smoothing to the chromatogram.
        3. Estimate the baseline.
        4. Detect peaks in the chromatogram.

        A complete description can be found :ref:`here <feature-extraction>`.

        See Also
        --------
        tidyms.peaks.estimate_noise : noise estimation of 1D signals
        tidyms.peaks.estimate_baseline : baseline estimation of 1D signals
        tidyms.peaks.detect_peaks : peak detection of 1D signals.

        """
        self.fill_nan(fill_value="extrapolate")
        noise = peaks.estimate_noise(self.spint)
        if smoothing_strength is None:
            x = self.spint
        else:
            x = cast(
                np.ndarray[Any, np.dtype[np.floating]],
                gaussian_filter1d(self.spint, smoothing_strength),
            )

        if store_smoothed:
            self.spint = x

        baseline = peaks.estimate_baseline(x, noise)
        start, apex, end = peaks.detect_peaks(x, noise, baseline, **kwargs)
        n_peaks = start.size
<<<<<<< HEAD
        features = [
            Peak(s, a, e, self) for s, a, e, i in zip(start, apex, end, range(n_peaks))
        ]
=======
        features = [Peak(s, a, e, self, i) for s, a, e, i in zip(start, apex, end, range(n_peaks))]
>>>>>>> 8f52f513

        self.features = features
        self.baseline = baseline
        self.noise = noise
        return features

    def plot(self, figure: Optional[bokeh.plotting.figure] = None, show: bool = True) -> bokeh.plotting.figure:  # pragma: no cover
        """
        Plot the ROI.

        Parameters
        ----------
        figure : bokeh.plotting.figure or None, default=None
            Figure to add the plot. If None, a new figure is created.
        show : bool, default=True
            If True calls ``bokeh.plotting.show`` on the Figure.

        Returns
        -------
        bokeh.plotting.figure

        """
        if figure is None:
            fig_params = _plot_bokeh.get_chromatogram_figure_params()
            figure = bokeh.plotting.figure(**fig_params)

        _plot_bokeh.add_line(figure, self.time, self.spint)
        if self.features:
            palette = _plot_bokeh.get_palette()
            palette_cycler = _plot_bokeh.palette_cycler(palette)
            for f, color in zip(self.features, palette_cycler):
                _plot_bokeh.fill_area(
                    figure,
                    self.time,
                    self.spint,
                    f.start,
                    f.end,
                    color,
                )
        _plot_bokeh.set_chromatogram_axis_params(figure)
        if show:
            bokeh.plotting.show(figure)
        return figure

    def __eq__(self, other: "LCTrace") -> bool:
        is_eq = (
            np.array_equal(self.mz, other.mz)
            and np.array_equal(self.time, other.time)
            and np.array_equal(self.spint, other.spint)
            and np.array_equal(self.scan, other.scan)
        )
        return is_eq

    @staticmethod
    def _get_feature_type():
        return Peak


class Chromatogram(LCTrace):
    """
    Representation of a chromatogram. Manages plotting and peak detection.

    Subclassed from LCRoi.

    Attributes
    ----------
    time : array
        Retention time data.
    spint : array
        Intensity data.
    mode : {"uplc", "hplc"}, default="uplc"
        Analytical platform used for separation. Sets default values for peak
        detection.

    """

    mz: Optional[np.ndarray]
    scan: Optional[np.ndarray]

<<<<<<< HEAD
    def __init__(
        self, time: np.ndarray, spint: np.ndarray, index: int = 0, mode: str = c.UPLC
    ):
        super(Chromatogram, self).__init__(time, spint, spint, spint, mode)
=======
    def __init__(self, time: np.ndarray, spint: np.ndarray, index: int = 0, mode: str = c.UPLC):
        super(Chromatogram, self).__init__(time, spint, spint, spint, index, mode)
>>>>>>> 8f52f513
        self.mz = None
        self.scan = None


class InvalidPeakException(ValueError):
    """
    Exception raised when invalid indices are used in the construction of
    Peak objects.

    """

    pass


class Feature(ABC):
    """
    Abstract representation of a feature.

    Attributes
    ----------
    roi: Roi
    annotation: Optional[Annotation]
    index: int

    """

    def __init__(self, roi: Roi, annotation: Optional[Annotation] = None):
        self.roi = roi
        self._mz = None
        self._area = None
        self._height = None
        if annotation is None:
            annotation = Annotation()
        self.annotation = annotation
        self.index = -1

    @property
    def mz(self) -> float:
        if self._mz is None:
            self._mz = self.get_mz()
        return self._mz

    @property
    def area(self) -> float:
        if self._area is None:
            self._area = self.get_area()
        return self._area

    @property
    def height(self) -> float:
        if self._height is None:
            self._height = self.get_height()
        return self._height

    def __lt__(self, other: Union["Feature", float]):
        if isinstance(other, float):
            return self.mz < other
        elif isinstance(other, Feature):
            return self.mz < other.mz

    def __le__(self, other: Union["Feature", float]):
        if isinstance(other, float):
            return self.mz <= other
        elif isinstance(other, Feature):
            return self.mz <= other.mz

    def __gt__(self, other: Union["Feature", float]):
        if isinstance(other, float):
            return self.mz > other
        elif isinstance(other, Feature):
            return self.mz > other.mz

    def __ge__(self, other: Union["Feature", float]):
        if isinstance(other, float):
            return self.mz >= other
        elif isinstance(other, Feature):
            return self.mz >= other.mz

    @abstractmethod
    def get_mz(self) -> float:
        ...

    @abstractmethod
    def get_area(self) -> float:
        ...

    @abstractmethod
    def get_height(self) -> float:
        ...

    def describe(self) -> dict[str, float]:
        descriptors: dict[str, float] = dict()
        for descriptor in self.descriptor_names():
            descriptors[descriptor] = self.get(descriptor)
        return descriptors

    @abstractmethod
    def compare(self, other: "Feature") -> float:
        ...

    @abstractmethod
    def to_str(self) -> str:
        ...

    @classmethod
    def from_str(
        cls, s: str, roi: Roi, annotation: Optional[Annotation] = None
    ) -> "Feature":
        d = cls._deserialize(s)
        return cls(roi=roi, annotation=annotation, **d)

    @staticmethod
    @abstractmethod
    def _deserialize(s: str) -> dict:
        ...

    @staticmethod
    @abstractmethod
    def compute_isotopic_envelope(
        feature: Sequence["Feature"],
    ) -> Tuple[list[float], list[float]]:
        ...

    def get(self, descriptor: str):
        return self.__getattribute__(f"get_{descriptor}")()

    @classmethod
    def descriptor_names(cls) -> list[str]:
        return [x.split("_", 1)[-1] for x in dir(cls) if x.startswith("get_")]


class Peak(Feature):
    """
    Representation of a chromatographic peak. Computes peak descriptors.

    Attributes
    ----------
    start: int
        index where the peak begins. Must be smaller than `apex`
    apex: int
        index where the apex of the peak is located. Must be smaller than `end`
    end: int
        index where the peak ends. Start and end used as slices defines the
        peak region.
    roi: LCTrace
        ROI associated with the Peak.
    index: int
        Unique index for features detected a ROI.

    """

    roi: LCTrace

    def __init__(
        self,
        start: int,
        apex: int,
        end: int,
        roi: LCTrace,
        annotation: Optional[Annotation] = None,
    ):
        try:
            assert start < end
            assert start < apex
            assert apex < end
        except AssertionError:
            msg = "start must be lower than loc and loc must be lower than end"
            raise InvalidPeakException(msg)
        super().__init__(roi, annotation)
        self.start = int(start)
        self.end = int(end)
        self.apex = int(apex)

    def to_str(self) -> str:
        d = {c.START: self.start, c.APEX: self.apex, c.END: self.end}
        s = json.dumps(d)
        return s

    @staticmethod
    def _deserialize(s: str) -> dict:
        return json.loads(s)

    def __repr__(self):
        name = self.__class__.__name__
        return f"{name}(start={self.start}, apex={self.apex}, end={self.end})"

    def plot(self, figure: bokeh.plotting.figure, color: str, **varea_params):
        _plot_bokeh.fill_area(
            figure,
            self.roi.time,
            self.roi.spint,
            self.start,
            self.end,
            color,
            **varea_params,
        )

    def get_rt_start(self) -> float:
        """
        Computes the start of the peak, in time units

        Returns
        -------
        float

        """
        return self.roi.time[self.start]

    def get_rt_end(self) -> float:
        """
        Computes the end of the peak, in time units

        Returns
        -------
        float

        """
        return self.roi.time[self.end - 1]

    def get_rt(self) -> float:
        """
        Finds the peak location in the ROI rt, using spint as weights.

        Returns
        -------
        rt : float

        """
        weights = self.roi.spint[self.start : self.end]
        if self.roi.baseline is not None:
            weights = weights - self.roi.baseline[self.start : self.end]
        weights = np.maximum(weights, 0)
        loc = np.abs(np.average(self.roi.time[self.start : self.end], weights=weights))
        return loc

    def get_height(self) -> float:
        """
        Computes the height of the peak, defined as the difference between the
        value of intensity in the ROI and the baseline at the peak apex.

        Returns
        -------
        height : non-negative number. If the baseline estimation is greater
        than y, the height is set to zero.

        """
        height = self.roi.spint[self.apex]
        if self.roi.baseline is not None:
            height -= self.roi.baseline[self.apex]
        return max(0.0, height)

    def get_area(self) -> float:
        """
        Computes the area in the region defined by the peak.

        If the baseline area is greater than the peak area, the area is set
        to zero.

        Returns
        -------
        area : positive number.

        """
        peak_extension = self.roi.spint[self.start : self.end]
        if self.roi.baseline is not None:
            peak_extension = peak_extension - self.roi.baseline[self.start : self.end]

        area = trapz(peak_extension, self.roi.time[self.start : self.end])
        return max(0.0, area)

    def get_width(self) -> float:
        """
        Computes the peak width, defined as the region where the 95 % of the
        total peak area is distributed.

        Returns
        -------
        width : positive number.

        """
<<<<<<< HEAD
        height = (
            self.roi.spint[self.start : self.end]
            - self.roi.baseline[self.start : self.end]
        )
=======
        height = self.roi.spint[self.start : self.end] - self.roi.baseline[self.start : self.end]
>>>>>>> 8f52f513
        area = cumtrapz(height, self.roi.time[self.start : self.end])
        if area[-1] > 0:
            relative_area = area / area[-1]
            percentile = [0.025, 0.975]
            start, end = self.start + np.searchsorted(relative_area, percentile)
            width = float(self.roi.time[end] - self.roi.time[start])
        else:
            width = 0.0
        return max(0.0, width)

    def get_extension(self) -> float:
        """
        Computes the peak extension, defined as the length of the peak region.

        Returns
        -------
        extension : positive number

        """
        return self.roi.time[self.end] - self.roi.time[self.start]

    def get_snr(self) -> float:
        """
        Computes the peak signal-to-noise ratio, defined as the quotient
        between the peak height and the noise level at the apex.

        Returns
        -------
        snr : float

        """

        peak_noise = self.roi.noise[self.apex]
        if np.isclose(peak_noise, 0):
            snr = np.inf
        else:
            snr = self.get_height() / peak_noise
        return snr

    def get_mz(self) -> float:
        """
        Computes the weighted average m/z of the peak.

        Returns
        -------
        mz_mean : float

        """
        if self.roi.mz is None:
            msg = "mz not specified for ROI."
            raise ValueError(msg)
        else:
            weights = self.roi.spint[self.start : self.end]
            weights[weights < 0.0] = 0
            mz_mean = np.average(self.roi.mz[self.start : self.end], weights=weights)
            mz_mean = max(0.0, mz_mean.item())
        return mz_mean

    def get_mz_std(self) -> Optional[float]:
        """
        Computes the standard deviation of the m/z in the peak

        Returns
        -------
        mz_std : float

        """
        if self.roi.mz is None:
            mz_std = None
        else:
            mz_std = self.roi.mz[self.start : self.end].std()
        return mz_std

    def compare(self, other: "Peak") -> float:
        return _compare_features_lc(self, other)

    @staticmethod
    def compute_isotopic_envelope(
        features: list["Peak"],
    ) -> Tuple[list[float], list[float]]:
        """
        Computes a m/z and relative abundance for a list of features.

        """
        scan_start = 0
        scan_end = 10000000000  # dummy value
        for ft in features:
            scan_start = max(scan_start, ft.roi.scan[ft.start])
            scan_end = min(scan_end, ft.roi.scan[ft.end - 1])

        p = list()
        mz = list()
        if scan_start < scan_end:
            for ft in features:
                start = bisect.bisect(ft.roi.scan, scan_start)
                end = bisect.bisect(ft.roi.scan, scan_end)
                apex = (start + end) // 2  # dummy value
                tmp_peak = Peak(start, apex, end, ft.roi)
                p_area = trapz(
                    tmp_peak.roi.spint[start:end], tmp_peak.roi.time[start:end]
                )
                p.append(p_area)
                mz.append(tmp_peak.mz)
        total_area = sum(p)
        p = [x / total_area for x in p]
        return mz, p


def get_find_centroid_params(instrument: str) -> dict:
    """
    Set default parameters to find_centroid method using instrument information.

    Parameters
    ----------
    instrument : {"qtof", "orbitrap"}

    Returns
    -------
    params : dict

    """
    params = {"min_snr": 10.0}
    if instrument == c.QTOF:
        md = 0.01
    else:  # orbitrap
        md = 0.005
    params["min_distance"] = md
    return params


def _compare_features_lc(ft1: Peak, ft2: Peak) -> float:
    """
    Feature similarity function used in LC-MS data.
    """
    start1 = ft1.roi.scan[ft1.start]
    start2 = ft2.roi.scan[ft2.start]
    if start1 > start2:
        ft1, ft2 = ft2, ft1
    overlap_ratio = _overlap_ratio(ft1, ft2)
    min_overlap = 0.5
    if overlap_ratio > min_overlap:
        os1, oe1, os2, oe2 = _get_overlap_index(ft1, ft2)
        norm1 = np.linalg.norm(ft1.roi.spint[ft1.start : ft1.end])
        norm2 = np.linalg.norm(ft2.roi.spint[ft2.start : ft2.end])
        x1 = ft1.roi.spint[os1:oe1] / norm1
        x2 = ft2.roi.spint[os2:oe2] / norm2
        similarity = np.dot(x1, x2)
    else:
        similarity = 0.0
    return similarity


def _overlap_ratio(ft1: Peak, ft2: Peak) -> float:
    """
    Computes the overlap ratio, defined as the quotient between the overlap
    region and the extension of the longest feature.

    `ft1` must start before `ft2`

    Parameters
    ----------
    roi1 : LCRoi
    ft1 : Peak
    roi2 : LCRoi
    ft2 : Peak

    Returns
    -------
    overlap_ratio : float

    """
    start2 = ft2.roi.scan[ft2.start]
    end1 = ft1.roi.scan[ft1.end - 1]
    end2 = ft2.roi.scan[ft2.end - 1]
    # start1 <= start2. end1 > start2 is a sufficient condition for overlap
    if end1 > start2:
        # the overlap ratio is the quotient between the length overlapped region
        # and the extension of the shortest feature.
        if end1 <= end2:
            start2_index_in1 = bisect.bisect_left(ft1.roi.scan, start2)
            overlap_length = ft1.end - start2_index_in1
        else:
            overlap_length = ft2.end - ft2.start
        min_length = min(ft1.end - ft1.start, ft2.end - ft2.start)
        res = overlap_length / min_length
    else:
        res = 0.0
    return res


def _get_overlap_index(ft1: Peak, ft2: Peak) -> Tuple[int, int, int, int]:
    """
    Computes the overlap indices for ft1 and ft2.

    `ft1` must start before `ft2`

    Parameters
    ----------
    ft1 : Peak
    ft2 : Peak

    Returns
    -------
    overlap_start1 : int
    overlap_end1 : int
    overlap_start2 : int
    overlap_end2 : int

    """
    end1 = ft1.roi.scan[ft1.end - 1]
    end2 = ft2.roi.scan[ft2.end - 1]
    start2 = ft2.roi.scan[ft2.start]
    if end1 >= end2:
        overlap_start1 = bisect.bisect_left(ft1.roi.scan, start2)
        overlap_end1 = bisect.bisect(ft1.roi.scan, end2)
        overlap_start2 = ft2.start
        overlap_end2 = ft2.end
    else:
        overlap_start1 = bisect.bisect_left(ft1.roi.scan, start2)
        overlap_end1 = ft1.end
        overlap_start2 = ft2.start
        overlap_end2 = bisect.bisect(ft2.roi.scan, end1)
    return overlap_start1, overlap_end1, overlap_start2, overlap_end2<|MERGE_RESOLUTION|>--- conflicted
+++ resolved
@@ -122,7 +122,9 @@
             msg = "{} is not a valid instrument. Valid values are: {}."
             raise ValueError(msg.format(value, c.MS_INSTRUMENTS))
 
-    def find_centroids(self, min_snr: float = 10.0, min_distance: Optional[float] = None) -> Tuple[np.ndarray, np.ndarray]:
+    def find_centroids(
+        self, min_snr: float = 10.0, min_distance: Optional[float] = None
+    ) -> Tuple[np.ndarray, np.ndarray]:
         r"""
         Find centroids in the spectrum.
 
@@ -161,19 +163,35 @@
             area = area[ord]
         return centroid, area
 
-    def get_closest_mz(self, mz: float = 100.0, max_offset_absolute=0.001) -> Tuple[int, float, float, float, float]:
+    def get_closest_mz(
+        self, mz: float = 100.0, max_offset_absolute=0.001
+    ) -> Tuple[int, float, float, float, float]:
         ind = np.argmin(np.abs(self.mz - mz))
         if abs(self.mz[ind] - mz) <= max_offset_absolute:
-            return ind, self.mz[ind], self.mz[ind] - mz, (self.mz[ind] - mz) / mz * 1e6, self.spint[ind]
+            return (
+                ind,
+                self.mz[ind],
+                self.mz[ind] - mz,
+                (self.mz[ind] - mz) / mz * 1e6,
+                self.spint[ind],
+            )
         return None, None, None, None, None
 
-    def get_most_abundant_signal_in_range(self, mz: float = 100.0, max_offset_absolute=0.001) -> Tuple[int, float, float, float, float]:
+    def get_most_abundant_signal_in_range(
+        self, mz: float = 100.0, max_offset_absolute=0.001
+    ) -> Tuple[int, float, float, float, float]:
         inds = np.abs(self.mz - mz) <= max_offset_absolute
         if np.sum(inds) > 0:
             inds = np.argwhere(inds)[:, 0]
             maxIntInd = np.argmax(self.spint[inds])
             ind = inds[maxIntInd]
-            return ind, self.mz[ind], self.mz[ind] - mz, (self.mz[ind] - mz) / mz * 1e6, self.spint[ind]
+            return (
+                ind,
+                self.mz[ind],
+                self.mz[ind] - mz,
+                (self.mz[ind] - mz) / mz * 1e6,
+                self.spint[ind],
+            )
         return None, None, None, None, None
 
     def plot(
@@ -377,7 +395,9 @@
 
         missing = np.isnan(self.spint)
         if missing.any():
-            interpolator = interp1d(self.time[~missing], self.spint[~missing], assume_sorted=True, **kwargs)
+            interpolator = interp1d(
+                self.time[~missing], self.spint[~missing], assume_sorted=True, **kwargs
+            )
             sp_max = np.nanmax(self.spint)
             sp_min = np.nanmin(self.spint)
             self.spint[missing] = interpolator(self.time[missing])
@@ -492,20 +512,18 @@
         baseline = peaks.estimate_baseline(x, noise)
         start, apex, end = peaks.detect_peaks(x, noise, baseline, **kwargs)
         n_peaks = start.size
-<<<<<<< HEAD
         features = [
             Peak(s, a, e, self) for s, a, e, i in zip(start, apex, end, range(n_peaks))
         ]
-=======
-        features = [Peak(s, a, e, self, i) for s, a, e, i in zip(start, apex, end, range(n_peaks))]
->>>>>>> 8f52f513
 
         self.features = features
         self.baseline = baseline
         self.noise = noise
         return features
 
-    def plot(self, figure: Optional[bokeh.plotting.figure] = None, show: bool = True) -> bokeh.plotting.figure:  # pragma: no cover
+    def plot(
+        self, figure: Optional[bokeh.plotting.figure] = None, show: bool = True
+    ) -> bokeh.plotting.figure:  # pragma: no cover
         """
         Plot the ROI.
 
@@ -578,15 +596,10 @@
     mz: Optional[np.ndarray]
     scan: Optional[np.ndarray]
 
-<<<<<<< HEAD
     def __init__(
         self, time: np.ndarray, spint: np.ndarray, index: int = 0, mode: str = c.UPLC
     ):
         super(Chromatogram, self).__init__(time, spint, spint, spint, mode)
-=======
-    def __init__(self, time: np.ndarray, spint: np.ndarray, index: int = 0, mode: str = c.UPLC):
-        super(Chromatogram, self).__init__(time, spint, spint, spint, index, mode)
->>>>>>> 8f52f513
         self.mz = None
         self.scan = None
 
@@ -692,9 +705,7 @@
         ...
 
     @classmethod
-    def from_str(
-        cls, s: str, roi: Roi, annotation: Optional[Annotation] = None
-    ) -> "Feature":
+    def from_str(cls, s: str, roi: Roi, annotation: Optional[Annotation] = None) -> "Feature":
         d = cls._deserialize(s)
         return cls(roi=roi, annotation=annotation, **d)
 
@@ -867,14 +878,9 @@
         width : positive number.
 
         """
-<<<<<<< HEAD
         height = (
-            self.roi.spint[self.start : self.end]
-            - self.roi.baseline[self.start : self.end]
+            self.roi.spint[self.start : self.end] - self.roi.baseline[self.start : self.end]
         )
-=======
-        height = self.roi.spint[self.start : self.end] - self.roi.baseline[self.start : self.end]
->>>>>>> 8f52f513
         area = cumtrapz(height, self.roi.time[self.start : self.end])
         if area[-1] > 0:
             relative_area = area / area[-1]
@@ -973,9 +979,7 @@
                 end = bisect.bisect(ft.roi.scan, scan_end)
                 apex = (start + end) // 2  # dummy value
                 tmp_peak = Peak(start, apex, end, ft.roi)
-                p_area = trapz(
-                    tmp_peak.roi.spint[start:end], tmp_peak.roi.time[start:end]
-                )
+                p_area = trapz(tmp_peak.roi.spint[start:end], tmp_peak.roi.time[start:end])
                 p.append(p_area)
                 mz.append(tmp_peak.mz)
         total_area = sum(p)
